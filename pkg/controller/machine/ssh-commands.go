package machine

import (
	"bufio"
	"bytes"
	"context"
	"fmt"
	"github.com/samsung-cnct/cma-ssh/pkg/apis/cluster/common"
	clusterv1alpha1 "github.com/samsung-cnct/cma-ssh/pkg/apis/cluster/v1alpha1"
	"github.com/samsung-cnct/cma-ssh/pkg/ssh"
	"github.com/samsung-cnct/cma-ssh/pkg/ssh/asset"
	"github.com/samsung-cnct/cma-ssh/pkg/util"
	crypto "golang.org/x/crypto/ssh"
	"io/ioutil"
	corev1 "k8s.io/api/core/v1"
	"os"
	"sigs.k8s.io/controller-runtime/pkg/client"
	logf "sigs.k8s.io/controller-runtime/pkg/runtime/log"
	"strings"
	"text/template"
	"time"
)

type boostrapConfigInfo struct {
	ProxyIp       string
	BootstrapIp   string
	BootstrapPort string
}

type sshCommand func(client *ssh.Client, kubeClient client.Client,
	machineInstance *clusterv1alpha1.Machine,
	templateData boostrapConfigInfo, commandArgs map[string]string) ([]byte, string, error)

func RunSshCommand(kubeClient client.Client,
	machineInstance *clusterv1alpha1.Machine,
	command sshCommand, commandArgs map[string]string) ([]byte, string, error) {
	logf.SetLogger(logf.ZapLogger(false))
	log := logf.Log.WithName("RunSshCommand()")

	sshConfig := machineInstance.Spec.SshConfig
	secret := &corev1.Secret{}

	err := util.Retry(60, 10*time.Second, func() error {
		err := kubeClient.Get(
			context.Background(),
			client.ObjectKey{
				Namespace: machineInstance.GetNamespace(),
				Name:      sshConfig.Secret,
			},
			secret)
		if err != nil {
			log.Error(err,
				"could not find ssh key secret for machine "+machineInstance.GetName())
			return err
		}
		return nil
	})

	var host string
	if len(sshConfig.PublicHost) > 0 {
		host = sshConfig.PublicHost
	} else {
		host = sshConfig.Host
	}
	addr := fmt.Sprintf("%v:%v", host, sshConfig.Port)
	sshClient, err := ssh.NewClient(addr, sshConfig.Username, secret.Data["private-key"])
	if err != nil {
		return nil, "", err
	}

	proxyIp, present := os.LookupEnv("CMA_NEXUS_PROXY_IP")
	if !present {
		// TODO: this is not great...
		proxyIp = "182.195.81.113"
	}

	bootstrapIp, present := os.LookupEnv("CMA_BOOTSTRAP_IP")
	if !present {
		// TODO: this is not great...
		bootstrapIp = "192.168.64.24"
	}

	bootstrapPort, present := os.LookupEnv("CMA_BOOTSTRAP_PORT")
	if !present {
		// TODO: this is not great...
		bootstrapPort = "30005"
	}

	templateInfo := boostrapConfigInfo{
		ProxyIp:       proxyIp,
		BootstrapIp:   bootstrapIp,
		BootstrapPort: bootstrapPort,
	}

	output, cmd, err := command(sshClient, kubeClient, machineInstance, templateInfo, commandArgs)
	if err != nil {
		switch err.(type) {
		case *crypto.ExitMissingError:
			log.Error(err, "command "+cmd+" exited without status")
		case *crypto.ExitError:
			log.Error(err, "command "+cmd+" exited with failing status", "output", string(output[:]))
		}
	}

	return output, cmd, err
}

var IpAddr sshCommand = func(client *ssh.Client, kubeClient client.Client,
	machineInstance *clusterv1alpha1.Machine,
	templateData boostrapConfigInfo, commandArgs map[string]string) ([]byte, string, error) {
	cr := &ssh.CommandRunner{}

	return cr.GetOutput(
		client.Client,
		ssh.Command{Cmd: "ip addr"},
	)
}

var InstallBootstrapRepo = func(client *ssh.Client, kubeClient client.Client,
	machineInstance *clusterv1alpha1.Machine,
	templateData boostrapConfigInfo, commandArgs map[string]string) ([]byte, string, error) {
	logf.SetLogger(logf.ZapLogger(false))
	log := logf.Log.WithName("Install bootstrap repo command")

	bootstrapConf, err := asset.Assets.Open("/etc/yum.repos.d/bootstrap.repo")
	if err != nil {
		return nil, "", err
	}

	buf, err := ioutil.ReadAll(bootstrapConf)
	if err != nil {
		return nil, "", err
	}
	configTemplateBootstrap, err := template.New("bootstrap-config").Parse(string(buf[:]))
	if err != nil {
		return nil, "", err
	}
	var configParsedBootstrap bytes.Buffer
	if err := configTemplateBootstrap.Execute(&configParsedBootstrap, templateData); err != nil {
		return nil, "", err
	}

	bout := bufio.NewWriter(os.Stdout)
	defer func(w *bufio.Writer) {
		err := w.Flush()
		if err != nil {
			log.Error(err, "could not flush os.Stdout writer")
		}
	}(bout)
	berr := bufio.NewWriter(os.Stderr)
	defer func(w *bufio.Writer) {
		err := w.Flush()
		if err != nil {
			log.Error(err, "could not flush os.Stderr writer")
		}
	}(berr)

	cr := ssh.CommandRunner{
		Stdout: bout,
		Stderr: berr,
	}

	bootstrapRepoName := templateData.BootstrapIp + "_" + templateData.BootstrapPort
	cmd, err := cr.Run(
		client.Client,
		ssh.Command{Cmd: "cat - > /etc/yum.repos.d/" + bootstrapRepoName + ".repo",
			Stdin: bytes.NewReader(configParsedBootstrap.Bytes())},
		ssh.Command{Cmd: "yum install --disablerepo='*' --enablerepo=" + bootstrapRepoName + " wget -y"},
	)

	return nil, cmd, err
}

var InstallNginx = func(client *ssh.Client, kubeClient client.Client,
	machineInstance *clusterv1alpha1.Machine,
	templateData boostrapConfigInfo, commandArgs map[string]string) ([]byte, string, error) {
	logf.SetLogger(logf.ZapLogger(false))
	log := logf.Log.WithName("Install nginx command")

	nginxConf, err := asset.Assets.Open("/etc/nginx/nginx.conf")
	if err != nil {
		return nil, "", err
	}

	buf, err := ioutil.ReadAll(nginxConf)
	if err != nil {
		return nil, "", err
	}
	configTemplateNginx, err := template.New("nginx-config").Parse(string(buf[:]))
	if err != nil {
		return nil, "", err
	}
	var configParsedNginx bytes.Buffer
	if err := configTemplateNginx.Execute(&configParsedNginx, templateData); err != nil {
		return nil, "", err
	}

	bout := bufio.NewWriter(os.Stdout)
	defer func(w *bufio.Writer) {
		err := w.Flush()
		if err != nil {
			log.Error(err, "could not flush os.Stdout writer")
		}
	}(bout)
	berr := bufio.NewWriter(os.Stderr)
	defer func(w *bufio.Writer) {
		err := w.Flush()
		if err != nil {
			log.Error(err, "could not flush os.Stderr writer")
		}
	}(berr)

	cr := ssh.CommandRunner{
		Stdout: bout,
		Stderr: berr,
	}

	// get the lowercased hostname for /etc/host
	hostname, cmd, err := cr.GetOutput(
		client.Client,
		ssh.Command{Cmd: "hostname"},
	)
	if err != nil {
		return nil, cmd, err
	}
	hostnameString := strings.ToLower(string(bytes.TrimSpace(hostname)[:]))

	bootstrapRepoName := templateData.BootstrapIp + "_" + templateData.BootstrapPort
	cmd, err = cr.Run(
		client.Client,
		ssh.Command{Cmd: "yum install --disablerepo='*' --enablerepo=" + bootstrapRepoName + " nginx -y"},
		ssh.Command{Cmd: "cat - > /etc/nginx/nginx.conf", Stdin: bytes.NewReader(configParsedNginx.Bytes())},
		ssh.Command{Cmd: "systemctl daemon-reload"},
		ssh.Command{Cmd: "systemctl restart nginx"},
		ssh.Command{Cmd: "systemctl enable nginx"},
		ssh.Command{Cmd: "systemctl stop firewalld"},
		ssh.Command{Cmd: "systemctl disable firewalld"},
		ssh.Command{Cmd: "echo -e '\n127.0.0.1   registry-1.docker.io gcr.io k8s.gcr.io quay.io\n' >> /etc/hosts"},
		ssh.Command{Cmd: "echo -e '" + templateData.ProxyIp + " sds.redii.net\n' >> /etc/hosts"},
		ssh.Command{Cmd: "echo -e '" + machineInstance.Spec.SshConfig.Host + " " +
			hostnameString + "\n' >> /etc/hosts"},
	)

	return nil, cmd, err
}

var InstallDocker = func(client *ssh.Client, kubeClient client.Client,
	machineInstance *clusterv1alpha1.Machine,
	templateData boostrapConfigInfo, commandArgs map[string]string) ([]byte, string, error) {
	logf.SetLogger(logf.ZapLogger(false))
	log := logf.Log.WithName("Install docker command")

	bout := bufio.NewWriter(os.Stdout)
	defer func(w *bufio.Writer) {
		err := w.Flush()
		if err != nil {
			log.Error(err, "could not flush os.Stdout writer")
		}
	}(bout)

	berr := bufio.NewWriter(os.Stderr)
	defer func(w *bufio.Writer) {
		err := w.Flush()
		if err != nil {
			log.Error(err, "could not flush os.Stderr writer")
		}
	}(berr)

	dockerConf, err := asset.Assets.Open("/etc/docker/daemon.json")
	if err != nil {
		return nil, "", err
	}

	buf, err := ioutil.ReadAll(dockerConf)
	if err != nil {
		return nil, "", err
	}
	configTemplateDocker, err := template.New("docker-config").Parse(string(buf[:]))
	if err != nil {
		return nil, "", err
	}
	var configParsedDocker bytes.Buffer
	if err := configTemplateDocker.Execute(&configParsedDocker, templateData); err != nil {
		return nil, "", err
	}

	cr := ssh.CommandRunner{
		Stdout: bout,
		Stderr: berr,
	}

	bootstrapRepoName := templateData.BootstrapIp + "_" + templateData.BootstrapPort
	cmd, err := cr.Run(
		client.Client,
		ssh.Command{Cmd: "yum install --disablerepo='*' --enablerepo=" + bootstrapRepoName + " docker -y"},
		ssh.Command{Cmd: "sed -i 's/native.cgroupdriver=cgroupfs/native.cgroupdriver=systemd/g' /usr/lib/systemd/system/docker.service"},
		ssh.Command{Cmd: "mkdir -p /etc/docker"},
		ssh.Command{Cmd: "cat - > /etc/docker/daemon.json", Stdin: bytes.NewReader(configParsedDocker.Bytes())},
		ssh.Command{Cmd: "mkdir -p /etc/systemd/system/docker.service.d"},
		ssh.Command{Cmd: "systemctl daemon-reload"},
		ssh.Command{Cmd: "systemctl restart docker"},
		ssh.Command{Cmd: "systemctl enable docker"},
	)

	return nil, cmd, err
}

var InstallKubernetes = func(client *ssh.Client, kubeClient client.Client,
	machineInstance *clusterv1alpha1.Machine,
	templateData boostrapConfigInfo, commandArgs map[string]string) ([]byte, string, error) {
	logf.SetLogger(logf.ZapLogger(false))
	log := logf.Log.WithName("Install kubernetes command")

	bout := bufio.NewWriter(os.Stdout)
	defer func(w *bufio.Writer) {
		err := w.Flush()
		if err != nil {
			log.Error(err, "could not flush os.Stdout writer")
		}
	}(bout)

	berr := bufio.NewWriter(os.Stderr)
	defer func(w *bufio.Writer) {
		err := w.Flush()
		if err != nil {
			log.Error(err, "could not flush os.Stderr writer")
		}
	}(berr)

	cr := ssh.CommandRunner{
		Stdout: bout,
		Stderr: berr,
	}

	// selinux disable
	bootstrapRepoName := templateData.BootstrapIp + "_" + templateData.BootstrapPort
	cmd, err := cr.Run(
		client.Client,
		ssh.Command{Cmd: "if [ $(getenforce) != 'Disabled' ]; then setenforce 0; fi"},
		ssh.Command{Cmd: "sed -i 's/^SELINUX=enforcing$/SELINUX=permissive/' /etc/selinux/config"},
		ssh.Command{Cmd: "swapoff -a"},
		ssh.Command{Cmd: "if grep -Pq '^/dev/mapper/centos-swap' /etc/fstab; then " +
			"sed -ri.bak-$(date +%Y%m%dT%H%M%S) 's/(.*centos-swap.*)/#\\1/' /etc/fstab; fi"},
		ssh.Command{Cmd: "yum install --disablerepo='*' --enablerepo=" + bootstrapRepoName + " conntrack -y"},
		ssh.Command{Cmd: "modprobe br_netfilter"},
	)
	if err != nil {
		return nil, cmd, err
	}

	// read in k8s.conf
	k8sConf, err := asset.Assets.Open("/etc/sysctl.d/k8s.conf")
	if err != nil {
		log.Error(err, "error reading /etc/sysctl.d/k8s.conf")
		return nil, "", err
	}

	// run kubernetes install commands
	bootstrapRepoUrl := "http://" + templateData.BootstrapIp + ":" + templateData.BootstrapPort

	// for creates we use the version from machine status,
	// that is set as soon as machine starts being created
	k8sVersion := machineInstance.Status.KubernetesVersion
	cmd, err = cr.Run(
		client.Client,
		ssh.Command{Cmd: "cat - > /etc/sysctl.d/k8s.conf", Stdin: k8sConf},
		ssh.Command{Cmd: "sysctl --system"},
		ssh.Command{Cmd: "yum install --disablerepo='*' --enablerepo=" + bootstrapRepoName + " kubelet-" + k8sVersion + " -y"},
		ssh.Command{Cmd: "yum install --disablerepo='*' --enablerepo=" + bootstrapRepoName + " kubectl-" + k8sVersion + " -y"},
		ssh.Command{Cmd: "yum install --disablerepo='*' --enablerepo=" + bootstrapRepoName + " kubeadm-" + k8sVersion + " -y"},
		ssh.Command{Cmd: "sed -i 's/cgroup-driver=cgroupfs/cgroup-driver=systemd/g' " +
			"/etc/systemd/system/kubelet.service.d/10-kubeadm.conf"},
		ssh.Command{Cmd: "sed -i 's/cgroup-driver=systemd/cgroup-driver=systemd --runtime-cgroups=\\/systemd\\/system.slice " +
			"--kubelet-cgroups=\\/systemd\\/system.slice/g' /etc/systemd/system/kubelet.service.d/10-kubeadm.conf"},
		ssh.Command{Cmd: "mkdir -p /etc/kubernetes/"},
		ssh.Command{Cmd: "wget --output-document=/etc/kubernetes/kube-flannel.yml " + bootstrapRepoUrl + "/download/kube-flannel.yml"},
		ssh.Command{Cmd: "systemctl daemon-reload"},
		ssh.Command{Cmd: "systemctl enable kubelet"},
		ssh.Command{Cmd: "systemctl restart kubelet"},
	)

	return nil, cmd, err
}

var KubeadmInit = func(client *ssh.Client, kubeClient client.Client,
	machineInstance *clusterv1alpha1.Machine,
	templateData boostrapConfigInfo, commandArgs map[string]string) ([]byte, string, error) {
	logf.SetLogger(logf.ZapLogger(false))
	log := logf.Log.WithName("Kubeadm init command")

	bout := bufio.NewWriter(os.Stdout)
	defer func(w *bufio.Writer) {
		err := w.Flush()
		if err != nil {
			log.Error(err, "could not flush os.Stdout writer")
		}
	}(bout)

	berr := bufio.NewWriter(os.Stderr)
	defer func(w *bufio.Writer) {
		err := w.Flush()
		if err != nil {
			log.Error(err, "could not flush os.Stderr writer")
		}
	}(berr)

	cr := ssh.CommandRunner{
		Stdout: bout,
		Stderr: berr,
	}

	// get the kubernetes version to use
	clusterInstance, err := getCluster(kubeClient, machineInstance.GetNamespace(), machineInstance.Spec.ClusterRef)
	if err != nil {
		log.Error(err, "error getting cluster instance")
		return nil, "", err
	}

	// kubeadm init
	cmd, err := cr.Run(
		client.Client,
		ssh.Command{Cmd: "kubeadm init --pod-network-cidr=" +
			clusterInstance.Spec.ClusterNetwork.Pods.CIDRBlock +
			" --kubernetes-version=" + clusterInstance.Spec.KubernetesVersion},
		ssh.Command{Cmd: "kubectl --kubeconfig /etc/kubernetes/admin.conf apply -f /etc/kubernetes/kube-flannel.yml --force=true"},
	)

	// get the lowercased hostname for /etc/host
	hostname, cmd, err := cr.GetOutput(
		client.Client,
		ssh.Command{Cmd: "hostname"},
	)
	if err != nil {
		return nil, cmd, err
	}
	hostnameString := strings.ToLower(string(bytes.TrimSpace(hostname)[:]))

	err = util.Retry(60, 10*time.Second, func() error {
		for k, v := range machineInstance.Spec.Labels {
			cmd, err = cr.Run(
				client.Client,
				ssh.Command{Cmd: "kubectl --kubeconfig /etc/kubernetes/kubelet.conf label node " +
					hostnameString + " " + k + "=" + v},
			)
			if err != nil {
				return err
			}
		}
		return nil
	})

	return nil, cmd, err
}

var KubeadmTokenCreate = func(client *ssh.Client, kubeClient client.Client,
	machineInstance *clusterv1alpha1.Machine,
	templateData boostrapConfigInfo, commandArgs map[string]string) ([]byte, string, error) {
	logf.SetLogger(logf.ZapLogger(false))
	log := logf.Log.WithName("Kubeadm token create command")

	bout := bufio.NewWriter(os.Stdout)
	defer func(w *bufio.Writer) {
		err := w.Flush()
		if err != nil {
			log.Error(err, "could not flush os.Stdout writer")
		}
	}(bout)

	berr := bufio.NewWriter(os.Stderr)
	defer func(w *bufio.Writer) {
		err := w.Flush()
		if err != nil {
			log.Error(err, "could not flush os.Stderr writer")
		}
	}(berr)

	cr := ssh.CommandRunner{
		Stdout: bout,
		Stderr: berr,
	}

	// kubeadm check
	return cr.GetOutput(
		client.Client,
		ssh.Command{Cmd: "kubeadm token create --description " + machineInstance.GetName()},
	)
}

var KubeadmJoin = func(client *ssh.Client, kubeClient client.Client,
	machineInstance *clusterv1alpha1.Machine,
	templateData boostrapConfigInfo, commandArgs map[string]string) ([]byte, string, error) {
	logf.SetLogger(logf.ZapLogger(false))
	log := logf.Log.WithName("Kubeadm join command")

	bout := bufio.NewWriter(os.Stdout)
	defer func(w *bufio.Writer) {
		err := w.Flush()
		if err != nil {
			log.Error(err, "could not flush os.Stdout writer")
		}
	}(bout)

	berr := bufio.NewWriter(os.Stderr)
	defer func(w *bufio.Writer) {
		err := w.Flush()
		if err != nil {
			log.Error(err, "could not flush os.Stderr writer")
		}
	}(berr)

	token := commandArgs["token"]
	master := commandArgs["master"] + ":" + common.ApiEnpointPort

	cr := ssh.CommandRunner{
		Stdout: bout,
		Stderr: berr,
	}

	// kubeadm join
	cmd, err := cr.Run(
		client.Client,
		ssh.Command{Cmd: "kubeadm join --token " +
			token +
			" --ignore-preflight-errors=all --discovery-token-unsafe-skip-ca-verification " +
			master},
	)

	// get the lowercased hostname for /etc/host
	hostname, cmd, err := cr.GetOutput(
		client.Client,
		ssh.Command{Cmd: "hostname"},
	)
	if err != nil {
		return nil, cmd, err
	}
	hostnameString := strings.ToLower(string(bytes.TrimSpace(hostname)[:]))

	err = util.Retry(60, 10*time.Second, func() error {
		for k, v := range machineInstance.Spec.Labels {
			cmd, err = cr.Run(
				client.Client,
				ssh.Command{Cmd: "kubectl --kubeconfig /etc/kubernetes/kubelet.conf label node " +
					hostnameString + " " + k + "=" + v},
			)
			if err != nil {
				return err
			}
		}
		return nil
	})

	return nil, cmd, err
}

var GetKubeConfig = func(client *ssh.Client, kubeClient client.Client,
	machineInstance *clusterv1alpha1.Machine,
	templateData boostrapConfigInfo, commandArgs map[string]string) ([]byte, string, error) {
	logf.SetLogger(logf.ZapLogger(false))
	log := logf.Log.WithName("Get kubeconfig")

	bout := bufio.NewWriter(os.Stdout)
	defer func(w *bufio.Writer) {
		err := w.Flush()
		if err != nil {
			log.Error(err, "could not flush os.Stdout writer")
		}
	}(bout)

	berr := bufio.NewWriter(os.Stderr)
	defer func(w *bufio.Writer) {
		err := w.Flush()
		if err != nil {
			log.Error(err, "could not flush os.Stderr writer")
		}
	}(berr)

	cr := ssh.CommandRunner{
		Stdout: bout,
		Stderr: berr,
	}

	// kubeadm check
	return cr.GetOutput(
		client.Client,
		ssh.Command{Cmd: "cat /etc/kubernetes/admin.conf"},
	)
}

var DeleteNode = func(client *ssh.Client, kubeClient client.Client,
	machineInstance *clusterv1alpha1.Machine,
	templateData boostrapConfigInfo, commandArgs map[string]string) ([]byte, string, error) {
	logf.SetLogger(logf.ZapLogger(false))
	log := logf.Log.WithName("delete node command")

	bout := bufio.NewWriter(os.Stdout)
	defer func(w *bufio.Writer) {
		err := w.Flush()
		if err != nil {
			log.Error(err, "could not flush os.Stdout writer")
		}
	}(bout)

	berr := bufio.NewWriter(os.Stderr)
	defer func(w *bufio.Writer) {
		err := w.Flush()
		if err != nil {
			log.Error(err, "could not flush os.Stderr writer")
		}
	}(berr)

	cr := ssh.CommandRunner{
		Stdout: bout,
		Stderr: berr,
	}

	bootstrapRepoName := templateData.BootstrapIp + "_" + templateData.BootstrapPort

	// check if kubelet is installed, uninstall
	log.Info("Checking wget for " + machineInstance.GetName())
	cmd, err := cr.Run(
		client.Client,
		ssh.Command{Cmd: "yum list installed --disablerepo='*' --enablerepo=" + bootstrapRepoName + " wget"},
	)
	if err == nil {
		log.Info("Deleting wget for " + machineInstance.GetName())
		cmd, err = cr.Run(
			client.Client,
			ssh.Command{Cmd: "yum remove --disablerepo='*' --enablerepo=" + bootstrapRepoName + " wget -y"},
		)
		if err != nil {
			return nil, cmd, err
		}
	}

	// check if kubeadm ins installed, uninstall
	log.Info("Checking kubeadm for " + machineInstance.GetName())
	cmd, err = cr.Run(
		client.Client,
		ssh.Command{Cmd: "yum list installed --disablerepo='*' --enablerepo=" + bootstrapRepoName + " kubeadm"},
	)
	if err == nil {
		log.Info("Deleting kubeadm for " + machineInstance.GetName())
		cmd, err = cr.Run(
			client.Client,
			ssh.Command{Cmd: "kubeadm reset --force"},
		)
		if err != nil {
			log.Info("kubeadm probably does not understand '--force' flag, trying without.")
			cmd, err = cr.Run(
				client.Client,
				ssh.Command{Cmd: "kubeadm reset"},
			)
			if err != nil {
				return nil, cmd, err
			}
		}

		cmd, err = cr.Run(
			client.Client,
			ssh.Command{Cmd: "yum remove --disablerepo='*' --enablerepo=" + bootstrapRepoName + " kubeadm -y"},
		)
		if err != nil {
			return nil, cmd, err
		}
	}

	// check if kubelet is installed, uninstall
	log.Info("Checking kubelet for " + machineInstance.GetName())
	cmd, err = cr.Run(
		client.Client,
		ssh.Command{Cmd: "yum list installed --disablerepo='*' --enablerepo=" + bootstrapRepoName + " kubelet"},
	)
	if err == nil {
		log.Info("Deleting kubelet for " + machineInstance.GetName())
		cmd, err = cr.Run(
			client.Client,
			ssh.Command{Cmd: "yum remove --disablerepo='*' --enablerepo=" + bootstrapRepoName + " kubelet -y"},
		)
		if err != nil {
			return nil, cmd, err
		}
	}

	// check if cni is installed, uninstall
	log.Info("Checking cni for " + machineInstance.GetName())
	cmd, err = cr.Run(
		client.Client,
		ssh.Command{Cmd: "yum list installed --disablerepo='*' --enablerepo=" + bootstrapRepoName + " kubernetes-cni"},
	)
	if err == nil {
		log.Info("Deleting cni for " + machineInstance.GetName())
		cmd, err = cr.Run(
			client.Client,
			ssh.Command{Cmd: "yum remove --disablerepo='*' --enablerepo=" + bootstrapRepoName + " kubernetes-cni -y"},
		)
		if err != nil {
			return nil, cmd, err
		}
	}

	// check if kubectl is installed, uninstall
	log.Info("Checking kubectl for " + machineInstance.GetName())
	cmd, err = cr.Run(
		client.Client,
		ssh.Command{Cmd: "yum list installed --disablerepo='*' --enablerepo=" + bootstrapRepoName + " kubectl"},
	)
	if err == nil {
		log.Info("Deleting kubectl for " + machineInstance.GetName())
		cmd, err = cr.Run(
			client.Client,
			ssh.Command{Cmd: "yum remove --disablerepo='*' --enablerepo=" + bootstrapRepoName + " kubectl -y"},
		)
		if err != nil {
			return nil, cmd, err
		}
	}

	// check if docker is installed, uninstall
	log.Info("Checking docker for " + machineInstance.GetName())
	cmd, err = cr.Run(
		client.Client,
		ssh.Command{Cmd: "yum list installed --disablerepo='*' --enablerepo=" + bootstrapRepoName + " docker"},
	)
	if err == nil {
		log.Info("Deleting docker for " + machineInstance.GetName())
		cmd, err = cr.Run(
			client.Client,
			ssh.Command{Cmd: "yum remove --disablerepo='*' --enablerepo=" + bootstrapRepoName + " docker -y"},
			ssh.Command{Cmd: "yum remove --disablerepo='*' --enablerepo=" + bootstrapRepoName + " docker-client -y"},
			ssh.Command{Cmd: "yum remove --disablerepo='*' --enablerepo=" + bootstrapRepoName + " docker-common -y"},
		)
		if err != nil {
			return nil, cmd, err
		}
	}

	// check if nginx is installed, uninstall
	log.Info("Checking nginx for " + machineInstance.GetName())
	cmd, err = cr.Run(
		client.Client,
		ssh.Command{Cmd: "yum list installed --disablerepo='*' --enablerepo=" + bootstrapRepoName + " nginx"},
	)
	if err == nil {
		log.Info("Deleting nginx for " + machineInstance.GetName())
		cmd, err = cr.Run(
			client.Client,
			ssh.Command{Cmd: "yum remove --disablerepo='*' --enablerepo=" + bootstrapRepoName + " nginx -y"},
		)
		if err != nil {
			return nil, cmd, err
		}
	}

	// check if conntrack is installed, uninstall
	log.Info("Checking conntrack for " + machineInstance.GetName())
	cmd, err = cr.Run(
		client.Client,
		ssh.Command{Cmd: "yum list installed --disablerepo='*' --enablerepo=" + bootstrapRepoName + " conntrack"},
	)
	if err == nil {
		log.Info("Deleting conntrack for " + machineInstance.GetName())
		cmd, err = cr.Run(
			client.Client,
			ssh.Command{Cmd: "yum remove --disablerepo='*' --enablerepo=" + bootstrapRepoName + " conntrack -y"},
		)
		if err != nil {
			return nil, cmd, err
		}
	}

	// delete bootstrap repo file
	log.Info("Deleting repo file for " + machineInstance.GetName())
	cmd, err = cr.Run(
		client.Client,
		ssh.Command{Cmd: "rm -f /etc/yum.repos.d/" + bootstrapRepoName + ".repo"},
	)
	if err != nil {
		return nil, cmd, err
	}

	// delete folders
	log.Info("Deleting folders " + machineInstance.GetName())
	cmd, err = cr.Run(
		client.Client,
		ssh.Command{Cmd: "rm -rf /etc/cni"},
		ssh.Command{Cmd: "rm -rf /etc/docker"},
		ssh.Command{Cmd: "rm -rf /etc/nginx"},
		ssh.Command{Cmd: "rm -rf /etc/sysconfig/docker"},
		ssh.Command{Cmd: "rm -rf /etc/ethertypes"},
		ssh.Command{Cmd: "rm -rf /etc/kubernetes"},
		ssh.Command{Cmd: "rm -rf /etc/systemd/system/kubelet.service.d"},
		ssh.Command{Cmd: "rm -rf /var/lib/cni"},
		ssh.Command{Cmd: "rm -rf /var/lib/docker"},
		ssh.Command{Cmd: "rm -rf /var/lib/dockershim"},
		ssh.Command{Cmd: "rm -rf /var/lib/etcd"},
		ssh.Command{Cmd: "rm -rf /var/lib/etcd2"},
		ssh.Command{Cmd: "rm -rf /var/lib/kubelet"},
	)
	if err != nil {
		return nil, cmd, err
	}

	return nil, cmd, nil
}

var UpgradeMaster = func(client *ssh.Client, kubeClient client.Client,
	machineInstance *clusterv1alpha1.Machine,
	templateData boostrapConfigInfo, commandArgs map[string]string) ([]byte, string, error) {
	logf.SetLogger(logf.ZapLogger(false))
	log := logf.Log.WithName("Upgrade master command")

	bout := bufio.NewWriter(os.Stdout)
	defer func(w *bufio.Writer) {
		err := w.Flush()
		if err != nil {
			log.Error(err, "could not flush os.Stdout writer")
		}
	}(bout)

	berr := bufio.NewWriter(os.Stderr)
	defer func(w *bufio.Writer) {
		err := w.Flush()
		if err != nil {
			log.Error(err, "could not flush os.Stderr writer")
		}
	}(berr)

	cr := ssh.CommandRunner{
		Stdout: bout,
		Stderr: berr,
	}

	// get the kubernetes version to use
	clusterInstance, err := getCluster(kubeClient, machineInstance.GetNamespace(), machineInstance.Spec.ClusterRef)
	if err != nil {
		log.Error(err, "error getting cluster instance")
		return nil, "", err
	}
	// for updates we use the version from cluster, as that is what we are upgrading to
	k8sVersion := clusterInstance.Spec.KubernetesVersion

	// get the lowercased hostname
	hostname, cmd, err := cr.GetOutput(
		client.Client,
		ssh.Command{Cmd: "hostname"},
	)
	if err != nil {
		return nil, cmd, err
	}
	hostnameString := strings.ToLower(string(bytes.TrimSpace(hostname)[:]))

	// get the bootstrap repo name
	bootstrapRepoName := templateData.BootstrapIp + "_" + templateData.BootstrapPort

	// install the new kubeadm and run upgrade
	// install new kubelet and kubectl
	cmd, err = cr.Run(
		client.Client,
		ssh.Command{Cmd: "yum install --disablerepo='*' --enablerepo=" +
			bootstrapRepoName + " kubeadm-" + k8sVersion + " -y --disableexcludes=kubernetes"},
		ssh.Command{Cmd: "kubeadm upgrade apply v" + k8sVersion + " -y"},
		ssh.Command{Cmd: "kubectl drain " + hostnameString + " --ignore-daemonsets --kubeconfig=/etc/kubernetes/admin.conf"},
		ssh.Command{Cmd: "yum install --disablerepo='*' --enablerepo=" +
			bootstrapRepoName + " kubelet-" + k8sVersion + " -y --disableexcludes=kubernetes"},
		ssh.Command{Cmd: "yum install --disablerepo='*' --enablerepo=" +
			bootstrapRepoName + " kubectl-" + k8sVersion + " -y"},
	)
	if err != nil {
		return nil, cmd, err
	}

	// configure kubelet
	cmd, err = cr.Run(
		client.Client,
		ssh.Command{Cmd: "echo -n 'KUBELET_EXTRA_ARGS=--cgroup-driver=systemd " +
			"--runtime-cgroups=/systemd/system.slice --kubelet-cgroups=/systemd/system.slice' > /etc/sysconfig/kubelet"},
	)
	if err != nil {
		return nil, cmd, err
	}

	cmd, err = cr.Run(
		client.Client,
		ssh.Command{Cmd: "systemctl daemon-reload"},
		ssh.Command{Cmd: "systemctl restart kubelet"},
		ssh.Command{Cmd: "kubectl uncordon " + hostnameString + " --kubeconfig=/etc/kubernetes/admin.conf"},
	)

	return nil, cmd, err
}

var UpgradeNode = func(client *ssh.Client, kubeClient client.Client,
	machineInstance *clusterv1alpha1.Machine,
	templateData boostrapConfigInfo, commandArgs map[string]string) ([]byte, string, error) {
	logf.SetLogger(logf.ZapLogger(false))
	log := logf.Log.WithName("Upgrade node command")

	bout := bufio.NewWriter(os.Stdout)
	defer func(w *bufio.Writer) {
		err := w.Flush()
		if err != nil {
			log.Error(err, "could not flush os.Stdout writer")
		}
	}(bout)

	berr := bufio.NewWriter(os.Stderr)
	defer func(w *bufio.Writer) {
		err := w.Flush()
		if err != nil {
			log.Error(err, "could not flush os.Stderr writer")
		}
	}(berr)

	cr := ssh.CommandRunner{
		Stdout: bout,
		Stderr: berr,
	}

	// get the kubernetes version to use
	clusterInstance, err := getCluster(kubeClient, machineInstance.GetNamespace(), machineInstance.Spec.ClusterRef)
	if err != nil {
		log.Error(err, "error getting cluster instance")
		return nil, "", err
	}
	// for updates we use the version from cluster, as that is what we are upgrading to
	k8sVersion := clusterInstance.Spec.KubernetesVersion

	// get the lowercased hostname
	hostname, cmd, err := cr.GetOutput(
		client.Client,
		ssh.Command{Cmd: "hostname"},
	)
	if err != nil {
		return nil, cmd, err
	}
	hostnameString := strings.ToLower(string(bytes.TrimSpace(hostname)[:]))

	// get the bootstrap repo name
	bootstrapRepoName := templateData.BootstrapIp + "_" + templateData.BootstrapPort

	// install the new kubeadm and run upgrade
	// install new kubelet and kubectl
	cmd, err = cr.Run(
		client.Client,
		ssh.Command{Cmd: "cat - > /etc/kubernetes/admin.conf",
			Stdin: bytes.NewReader([]byte(commandArgs["admin.conf"]))},
		ssh.Command{Cmd: "kubectl drain " +
			hostnameString + " --ignore-daemonsets --kubeconfig=/etc/kubernetes/admin.conf"},
		ssh.Command{Cmd: "yum install --disablerepo='*' --enablerepo=" +
			bootstrapRepoName + " kubeadm-" + k8sVersion + " -y --disableexcludes=kubernetes"},
		ssh.Command{Cmd: "yum install --disablerepo='*' --enablerepo=" +
			bootstrapRepoName + " kubelet-" + k8sVersion + " -y --disableexcludes=kubernetes"},
		ssh.Command{Cmd: "yum install --disablerepo='*' --enablerepo=" +
			bootstrapRepoName + " kubectl-" + k8sVersion + " -y"},
		ssh.Command{Cmd: "kubeadm upgrade node config --kubelet-version $(kubelet --version | cut -d ' ' -f 2)"},
	)
	if err != nil {
		return nil, cmd, err
	}

	// configure kubelet
	cmd, err = cr.Run(
		client.Client,
		ssh.Command{Cmd: "echo -n 'KUBELET_EXTRA_ARGS=--cgroup-driver=systemd " +
			"--runtime-cgroups=/systemd/system.slice --kubelet-cgroups=/systemd/system.slice' > /etc/sysconfig/kubelet"},
	)
	if err != nil {
		return nil, cmd, err
	}

	cmd, err = cr.Run(
		client.Client,
		ssh.Command{Cmd: "systemctl daemon-reload"},
		ssh.Command{Cmd: "systemctl restart kubelet"},
		ssh.Command{Cmd: "kubectl uncordon " + hostnameString + " --kubeconfig=/etc/kubernetes/admin.conf"},
	)

	return nil, cmd, err
<<<<<<< HEAD
}

var DrainAndDeleteNode = func(client *ssh.Client, kubeClient client.Client,
	machineInstance *clusterv1alpha1.Machine,
	templateData boostrapConfigInfo, commandArgs map[string]string) ([]byte, string, error) {
	logf.SetLogger(logf.ZapLogger(false))
	log := logf.Log.WithName("Upgrade node command")

	bout := bufio.NewWriter(os.Stdout)
	defer func(w *bufio.Writer) {
		err := w.Flush()
		if err != nil {
			log.Error(err, "could not flush os.Stdout writer")
		}
	}(bout)

	berr := bufio.NewWriter(os.Stderr)
	defer func(w *bufio.Writer) {
		err := w.Flush()
		if err != nil {
			log.Error(err, "could not flush os.Stderr writer")
		}
	}(berr)

	cr := ssh.CommandRunner{
		Stdout: bout,
		Stderr: berr,
	}

	// get the lowercased hostname
	hostname, cmd, err := cr.GetOutput(
		client.Client,
		ssh.Command{Cmd: "hostname"},
	)
	if err != nil {
		return nil, cmd, err
	}
	hostnameString := strings.ToLower(string(bytes.TrimSpace(hostname)[:]))

	// install the new kubeadm and run upgrade
	// install new kubelet and kubectl
	cmd, err = cr.Run(
		client.Client,
		ssh.Command{Cmd: "cat - > /etc/kubernetes/admin.conf",
			Stdin: bytes.NewReader([]byte(commandArgs["admin.conf"]))},
		ssh.Command{Cmd: "kubectl drain " +
			hostnameString + " --ignore-daemonsets --kubeconfig=/etc/kubernetes/admin.conf"},
		ssh.Command{Cmd: "kubectl delete node " + hostnameString +
			" --kubeconfig=/etc/kubernetes/admin.conf"},
	)

	return nil, cmd, err
=======
>>>>>>> 769b35d3
}<|MERGE_RESOLUTION|>--- conflicted
+++ resolved
@@ -976,7 +976,6 @@
 	)
 
 	return nil, cmd, err
-<<<<<<< HEAD
 }
 
 var DrainAndDeleteNode = func(client *ssh.Client, kubeClient client.Client,
@@ -1029,6 +1028,4 @@
 	)
 
 	return nil, cmd, err
-=======
->>>>>>> 769b35d3
 }